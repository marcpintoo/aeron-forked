/*
 * Copyright 2014 - 2015 Real Logic Ltd.
 *
 * Licensed under the Apache License, Version 2.0 (the "License");
 * you may not use this file except in compliance with the License.
 * You may obtain a copy of the License at
 *
 * http://www.apache.org/licenses/LICENSE-2.0
 *
 * Unless required by applicable law or agreed to in writing, software
 * distributed under the License is distributed on an "AS IS" BASIS,
 * WITHOUT WARRANTIES OR CONDITIONS OF ANY KIND, either express or implied.
 * See the License for the specific language governing permissions and
 * limitations under the License.
 */
package uk.co.real_logic.aeron.driver;

import static java.util.stream.Collectors.toList;
import static uk.co.real_logic.aeron.common.ErrorCode.GENERIC_ERROR;
import static uk.co.real_logic.aeron.common.ErrorCode.INVALID_CHANNEL;
import static uk.co.real_logic.aeron.common.ErrorCode.UNKNOWN_PUBLICATION;
import static uk.co.real_logic.aeron.common.ErrorCode.UNKNOWN_SUBSCRIPTION;
import static uk.co.real_logic.aeron.common.command.ControlProtocolEvents.ADD_PUBLICATION;
import static uk.co.real_logic.aeron.common.command.ControlProtocolEvents.ADD_SUBSCRIPTION;
import static uk.co.real_logic.aeron.common.command.ControlProtocolEvents.CLIENT_KEEPALIVE;
import static uk.co.real_logic.aeron.common.command.ControlProtocolEvents.REMOVE_PUBLICATION;
import static uk.co.real_logic.aeron.common.command.ControlProtocolEvents.REMOVE_SUBSCRIPTION;
import static uk.co.real_logic.aeron.driver.Configuration.CONNECTION_LIVENESS_TIMEOUT_NS;
import static uk.co.real_logic.aeron.driver.Configuration.RETRANS_UNICAST_DELAY_DEFAULT_NS;
import static uk.co.real_logic.aeron.driver.Configuration.RETRANS_UNICAST_LINGER_DEFAULT_NS;

import java.net.InetSocketAddress;
import java.util.ArrayList;
import java.util.Collections;
import java.util.HashMap;
import java.util.Iterator;
import java.util.List;
import java.util.concurrent.TimeUnit;
import java.util.function.Consumer;
import java.util.function.Supplier;

import uk.co.real_logic.aeron.common.FeedbackDelayGenerator;
import uk.co.real_logic.aeron.common.Flyweight;
import uk.co.real_logic.aeron.common.NoNackDelayGenerator;
import uk.co.real_logic.aeron.common.OptimalMulticastDelayGenerator;
import uk.co.real_logic.aeron.common.StaticDelayGenerator;
import uk.co.real_logic.aeron.common.command.CorrelatedMessageFlyweight;
import uk.co.real_logic.aeron.common.command.PublicationMessageFlyweight;
import uk.co.real_logic.aeron.common.command.RemoveMessageFlyweight;
import uk.co.real_logic.aeron.common.command.SubscriptionMessageFlyweight;
import uk.co.real_logic.aeron.common.concurrent.logbuffer.LogBufferDescriptor;
import uk.co.real_logic.aeron.common.event.EventCode;
import uk.co.real_logic.aeron.common.event.EventConfiguration;
import uk.co.real_logic.aeron.common.event.EventLogger;
import uk.co.real_logic.aeron.common.protocol.DataHeaderFlyweight;
import uk.co.real_logic.aeron.driver.MediaDriver.Context;
import uk.co.real_logic.aeron.driver.buffer.RawLog;
import uk.co.real_logic.aeron.driver.buffer.RawLogFactory;
import uk.co.real_logic.aeron.driver.cmd.DriverConductorCmd;
import uk.co.real_logic.aeron.driver.exceptions.ControlProtocolException;
import uk.co.real_logic.aeron.driver.exceptions.InvalidChannelException;
import uk.co.real_logic.agrona.BitUtil;
import uk.co.real_logic.agrona.MutableDirectBuffer;
import uk.co.real_logic.agrona.TimerWheel;
import uk.co.real_logic.agrona.collections.Long2ObjectHashMap;
import uk.co.real_logic.agrona.concurrent.Agent;
import uk.co.real_logic.agrona.concurrent.AtomicBuffer;
import uk.co.real_logic.agrona.concurrent.CountersManager;
import uk.co.real_logic.agrona.concurrent.MessageHandler;
import uk.co.real_logic.agrona.concurrent.NanoClock;
import uk.co.real_logic.agrona.concurrent.OneToOneConcurrentArrayQueue;
import uk.co.real_logic.agrona.concurrent.UnsafeBuffer;
import uk.co.real_logic.agrona.concurrent.ringbuffer.RingBuffer;
import uk.co.real_logic.agrona.concurrent.status.UnsafeBufferPosition;

/**
 * Driver Conductor to take commands from publishers and subscribers as well as handle NAKs and retransmissions
 */
public class DriverConductor implements Agent
{
    public static final int HEARTBEAT_TIMEOUT_MS = 1000;  // how often to check liveness & cleanup

    /**
     * Unicast NAK delay is immediate initial with delayed subsequent delay
     */

    public static final StaticDelayGenerator NAK_UNICAST_DELAY_GENERATOR = new StaticDelayGenerator(
            Configuration.NAK_UNICAST_DELAY_DEFAULT_NS, true);

    public static final OptimalMulticastDelayGenerator NAK_MULTICAST_DELAY_GENERATOR = new OptimalMulticastDelayGenerator(
        Configuration.NAK_MAX_BACKOFF_DEFAULT, Configuration.NAK_GROUPSIZE_DEFAULT, Configuration.NAK_GRTT_DEFAULT);

    /**
     * Source uses same for unicast and multicast. For ticks.
     */
    public static final FeedbackDelayGenerator RETRANS_UNICAST_DELAY_GENERATOR = () -> RETRANS_UNICAST_DELAY_DEFAULT_NS;
    public static final FeedbackDelayGenerator RETRANS_UNICAST_LINGER_GENERATOR = () -> RETRANS_UNICAST_LINGER_DEFAULT_NS;

    private final OneToOneConcurrentArrayQueue<DriverConductorCmd> driverConductorCmdQueue;
    private final ReceiverProxy receiverProxy;
    private final SenderProxy senderProxy;
    private final ClientProxy clientProxy;
    private final DriverConductorProxy conductorProxy;
    private final RawLogFactory rawLogFactory;
    private final RingBuffer toDriverCommands;
    private final RingBuffer toEventReader;
    private final HashMap<String, SendChannelEndpoint> sendChannelEndpointByChannelMap = new HashMap<>();
    private final HashMap<String, ReceiveChannelEndpoint> receiveChannelEndpointByChannelMap = new HashMap<>();
    private final TimerWheel timerWheel;
    private final ArrayList<DriverPublication> publications = new ArrayList<>();
    private final Long2ObjectHashMap<PublicationRegistration> publicationRegistrations = new Long2ObjectHashMap<>();
    private final ArrayList<DriverSubscription> subscriptions = new ArrayList<>();
    private final ArrayList<DriverConnection> connections = new ArrayList<>();
    private final ArrayList<AeronClient> clients = new ArrayList<>();

    private final Supplier<SenderFlowControl> unicastSenderFlowControl;
    private final Supplier<SenderFlowControl> multicastSenderFlowControl;

    private final PublicationMessageFlyweight publicationMessage = new PublicationMessageFlyweight();
    private final SubscriptionMessageFlyweight subscriptionMessage = new SubscriptionMessageFlyweight();
    private final CorrelatedMessageFlyweight correlatedMessage = new CorrelatedMessageFlyweight();
    private final RemoveMessageFlyweight removeMessage = new RemoveMessageFlyweight();

    private final int mtuLength;
    private final int capacity;
    private final int initialWindowLength;
    private final long dataLossSeed;
    private final long controlLossSeed;
    private final double dataLossRate;
    private final double controlLossRate;
    private final TimerWheel.Timer checkTimeoutTimer;
    private final CountersManager countersManager;
    private final UnsafeBuffer countersBuffer;
    private final EventLogger logger;

    private final SystemCounters systemCounters;
    private final Consumer<DriverConductorCmd> onDriverConductorCmdFunc = this::onDriverConductorCmd;
    private final MessageHandler onClientCommandFunc  = this::onClientCommand;
    private final MessageHandler onEventFunc;
    private final NanoClock clock;

    public DriverConductor(final Context ctx)
    {
        this.driverConductorCmdQueue = ctx.conductorCommandQueue();
        this.receiverProxy = ctx.receiverProxy();
        this.senderProxy = ctx.senderProxy();
        this.rawLogFactory = ctx.rawLogBuffersFactory();
        this.mtuLength = ctx.mtuLength();
        this.initialWindowLength = ctx.initialWindowLength();
        this.capacity = ctx.termBufferLength();
        this.unicastSenderFlowControl = ctx.unicastSenderFlowControl();
        this.multicastSenderFlowControl = ctx.multicastSenderFlowControl();
        this.countersManager = ctx.countersManager();
        this.countersBuffer = ctx.countersBuffer();

        timerWheel = ctx.conductorTimerWheel();
        this.clock = timerWheel.clock();
        checkTimeoutTimer = timerWheel.newTimeout(HEARTBEAT_TIMEOUT_MS, TimeUnit.MILLISECONDS, this::onHeartbeatCheckTimeouts);

        toDriverCommands = ctx.toDriverCommands();
        toEventReader = ctx.toEventReader();
        clientProxy = ctx.clientProxy();
        conductorProxy = ctx.driverConductorProxy();
        logger = ctx.eventLogger();
        dataLossRate = ctx.dataLossRate();
        dataLossSeed = ctx.dataLossSeed();
        controlLossRate = ctx.controlLossRate();
        controlLossSeed = ctx.controlLossSeed();

        systemCounters = ctx.systemCounters();

        final Consumer<String> eventConsumer = ctx.eventConsumer();
        onEventFunc =
            (typeId, buffer, offset, length) -> eventConsumer.accept(EventCode.get(typeId).decode(buffer, offset, length));

        final AtomicBuffer buffer = toDriverCommands.buffer();
        publicationMessage.wrap(buffer, 0);
        subscriptionMessage.wrap(buffer, 0);
        correlatedMessage.wrap(buffer, 0);
        removeMessage.wrap(buffer, 0);

        toDriverCommands.consumerHeartbeatTimeNs(clock.time());
    }

    @Override
    public void onClose()
    {
        rawLogFactory.close();
        publications.forEach(DriverPublication::close);
        connections.forEach(DriverConnection::close);
        sendChannelEndpointByChannelMap.values().forEach(SendChannelEndpoint::close);
        receiveChannelEndpointByChannelMap.values().forEach(ReceiveChannelEndpoint::close);
    }

    @Override
    public String roleName()
    {
        return "driver-conductor";
    }

    public SendChannelEndpoint senderChannelEndpoint(final UdpChannel channel)
    {
        return sendChannelEndpointByChannelMap.get(channel.canonicalForm());
    }

    public ReceiveChannelEndpoint receiverChannelEndpoint(final UdpChannel channel)
    {
        return receiveChannelEndpointByChannelMap.get(channel.canonicalForm());
    }

    @Override
    public int doWork() throws Exception
    {
        int workCount = 0;

        workCount += toDriverCommands.read(onClientCommandFunc);
        workCount += driverConductorCmdQueue.drain(onDriverConductorCmdFunc);
        workCount += toEventReader.read(onEventFunc, EventConfiguration.EVENT_READER_FRAME_LIMIT);
        workCount += processTimers();

        final ArrayList<DriverConnection> connections = this.connections;
        for (int i = 0, size = connections.size(); i < size; i++)
        {
            final DriverConnection connection = connections.get(i);
            workCount += connection.trackRebuild();
        }

        final ArrayList<DriverPublication> publications = this.publications;
        for (int i = 0, size = publications.size(); i < size; i++)
        {
            final DriverPublication publication = publications.get(i);
            workCount += publication.updatePublishersLimit() + publication.cleanLogBuffer();
        }

        return workCount;
    }

    private void onHeartbeatCheckTimeouts()
    {
        final long now = clock.time();

        toDriverCommands.consumerHeartbeatTimeNs(now);

        onCheckClients(now);
        onCheckPublications(now);
        onCheckPublicationRegistrations(now);
        onCheckSubscriptions(now);
        onCheckConnections(now);

        timerWheel.rescheduleTimeout(HEARTBEAT_TIMEOUT_MS, TimeUnit.MILLISECONDS, checkTimeoutTimer);
    }

    private void onClientCommand(final int msgTypeId, final MutableDirectBuffer buffer, final int index, final int length)
    {
        Flyweight flyweight = null;

        try
        {
            switch (msgTypeId)
            {
                case ADD_PUBLICATION:
                {
                    logger.log(EventCode.CMD_IN_ADD_PUBLICATION, buffer, index, length);

                    final PublicationMessageFlyweight publicationMessageFlyweight = publicationMessage;
                    publicationMessageFlyweight.offset(index);
                    flyweight = publicationMessageFlyweight;

                    onAddPublication(
                        publicationMessageFlyweight.channel(),
                        publicationMessageFlyweight.sessionId(),
                        publicationMessageFlyweight.streamId(),
                        publicationMessageFlyweight.correlationId(),
                        publicationMessageFlyweight.clientId());
                    break;
                }

                case REMOVE_PUBLICATION:
                {
                    logger.log(EventCode.CMD_IN_REMOVE_PUBLICATION, buffer, index, length);

                    final RemoveMessageFlyweight removeMessageFlyweight = removeMessage;
                    removeMessageFlyweight.offset(index);
                    flyweight = removeMessageFlyweight;

                    onRemovePublication(removeMessageFlyweight.registrationId(), removeMessageFlyweight.correlationId());
                    break;
                }

                case ADD_SUBSCRIPTION:
                {
                    logger.log(EventCode.CMD_IN_ADD_SUBSCRIPTION, buffer, index, length);

                    final SubscriptionMessageFlyweight subscriptionMessageFlyweight = subscriptionMessage;
                    subscriptionMessageFlyweight.offset(index);
                    flyweight = subscriptionMessageFlyweight;

                    onAddSubscription(
                        subscriptionMessageFlyweight.channel(),
                        subscriptionMessageFlyweight.streamId(),
                        subscriptionMessageFlyweight.correlationId(),
                        subscriptionMessageFlyweight.clientId());
                    break;
                }

                case REMOVE_SUBSCRIPTION:
                {
                    logger.log(EventCode.CMD_IN_REMOVE_SUBSCRIPTION, buffer, index, length);

                    final RemoveMessageFlyweight removeMessageFlyweight = removeMessage;
                    removeMessageFlyweight.offset(index);
                    flyweight = removeMessageFlyweight;

                    onRemoveSubscription(removeMessageFlyweight.registrationId(), removeMessageFlyweight.correlationId());
                    break;
                }

                case CLIENT_KEEPALIVE:
                {
                    logger.log(EventCode.CMD_IN_KEEPALIVE_CLIENT, buffer, index, length);

                    final CorrelatedMessageFlyweight correlatedMessageFlyweight = correlatedMessage;
                    correlatedMessageFlyweight.offset(index);
                    flyweight = correlatedMessageFlyweight;

                    onClientKeepalive(correlatedMessageFlyweight.clientId());
                    break;
                }
            }
        }
        catch (final ControlProtocolException ex)
        {
            clientProxy.onError(ex.errorCode(), ex.getMessage(), flyweight, length);
            logger.logException(ex);
        }
        catch (final InvalidChannelException ex)
        {
            clientProxy.onError(INVALID_CHANNEL, ex.getMessage(), flyweight, length);
            logger.logException(ex);
        }
        catch (final Exception ex)
        {
            clientProxy.onError(GENERIC_ERROR, ex.getMessage(), flyweight, length);
            logger.logException(ex);
        }
    }

    private int processTimers()
    {
        int workCount = 0;

        if (timerWheel.computeDelayInMs() <= 0)
        {
            workCount = timerWheel.expireTimers();
        }

        return workCount;
    }

    private void onAddPublication(
        final String channel, final int sessionId, final int streamId, final long correlationId, final long clientId)
    {
        final UdpChannel udpChannel = UdpChannel.parse(channel);
        logger.logChannelCreated(udpChannel.description());

        SendChannelEndpoint channelEndpoint = sendChannelEndpointByChannelMap.get(udpChannel.canonicalForm());
        if (null == channelEndpoint)
        {
            channelEndpoint = new SendChannelEndpoint(
                udpChannel,
                logger,
                Configuration.createLossGenerator(controlLossRate, controlLossSeed),
                systemCounters);

            channelEndpoint.validateMtuLength(mtuLength);
            sendChannelEndpointByChannelMap.put(udpChannel.canonicalForm(), channelEndpoint);
            senderProxy.registerSendChannelEndpoint(channelEndpoint);
        }

        final AeronClient aeronClient = getOrAddClient(clientId);
        DriverPublication publication = channelEndpoint.getPublication(sessionId, streamId);
        if (publication == null)
        {
            final int initialTermId = BitUtil.generateRandomisedId();
            final String canonicalForm = udpChannel.canonicalForm();
            final RawLog rawLog = rawLogFactory.newPublication(canonicalForm, sessionId, streamId, correlationId);

            final MutableDirectBuffer header = DataHeaderFlyweight.createDefaultHeader(sessionId, streamId, initialTermId);
            final UnsafeBuffer logMetaData = rawLog.logMetaData();
            LogBufferDescriptor.storeDefaultFrameHeaders(logMetaData, header);
            LogBufferDescriptor.initialTermId(logMetaData, initialTermId);

            final int senderPositionId = allocatePositionCounter("sender pos", channel, sessionId, streamId, correlationId);
            final int publisherLimitId = allocatePositionCounter("publisher limit", channel, sessionId, streamId, correlationId);
            final SenderFlowControl senderFlowControl =
                udpChannel.isMulticast() ? multicastSenderFlowControl.get() : unicastSenderFlowControl.get();

            publication = new DriverPublication(
                channelEndpoint,
                clock,
                rawLog,
                new UnsafeBufferPosition(countersBuffer, senderPositionId, countersManager),
                new UnsafeBufferPosition(countersBuffer, publisherLimitId, countersManager),
                sessionId,
                streamId,
                initialTermId,
                mtuLength,
                senderFlowControl.initialPositionLimit(initialTermId, capacity),
                systemCounters);

            final RetransmitHandler retransmitHandler = new RetransmitHandler(
                timerWheel,
                systemCounters,
                DriverConductor.RETRANS_UNICAST_DELAY_GENERATOR,
                DriverConductor.RETRANS_UNICAST_LINGER_GENERATOR,
                publication::onRetransmit,
                initialTermId,
                capacity);

            channelEndpoint.addPublication(publication);
            publications.add(publication);

            senderProxy.newPublication(publication, retransmitHandler, senderFlowControl);
        }

        final PublicationRegistration existingRegistration = publicationRegistrations.put(
            correlationId, new PublicationRegistration(publication, aeronClient));
        if (null != existingRegistration)
        {
            publicationRegistrations.put(correlationId, existingRegistration);
            throw new ControlProtocolException(GENERIC_ERROR, "registration id already in use.");
        }

        publication.incRef();

        clientProxy.onPublicationReady(
            channel,
            streamId,
            sessionId,
            publication.rawLogBuffers(),
            correlationId,
            publication.publisherLimitCounterId(),
            mtuLength);
    }

    private void onRemovePublication(final long registrationId, final long correlationId)
    {
        final PublicationRegistration registration = publicationRegistrations.remove(registrationId);
        if (registration == null)
        {
            throw new ControlProtocolException(UNKNOWN_PUBLICATION, "Unknown publication: " + registrationId);
        }

        registration.remove();
        clientProxy.operationSucceeded(correlationId);
    }

    private void onAddSubscription(final String channel, final int streamId, final long correlationId, final long clientId)
    {
        final UdpChannel udpChannel = UdpChannel.parse(channel);
        ReceiveChannelEndpoint channelEndpoint = receiveChannelEndpointByChannelMap.get(udpChannel.canonicalForm());

        if (null == channelEndpoint)
        {
            final LossGenerator lossGenerator = Configuration.createLossGenerator(dataLossRate, dataLossSeed);
            channelEndpoint = new ReceiveChannelEndpoint(
                udpChannel, conductorProxy, receiverProxy.receiver(), logger, systemCounters, lossGenerator);

            receiveChannelEndpointByChannelMap.put(udpChannel.canonicalForm(), channelEndpoint);
            receiverProxy.registerReceiveChannelEndpoint(channelEndpoint);
        }

        channelEndpoint.incRefToStream(streamId);
        receiverProxy.addSubscription(channelEndpoint, streamId);

        final AeronClient client = getOrAddClient(clientId);
        final DriverSubscription subscription = new DriverSubscription(correlationId, channelEndpoint, client, streamId);

        subscriptions.add(subscription);
        clientProxy.operationSucceeded(correlationId);

        for (final DriverConnection connection : connections)
        {
            if (connection.matches(channelEndpoint, streamId))
            {
                final int subscriberPositionCounterId = allocatePositionCounter(
                    "subscriber pos", channel, connection.sessionId(), streamId, correlationId);
                final UnsafeBufferPosition position = new UnsafeBufferPosition(
                    countersBuffer, subscriberPositionCounterId, countersManager);
                final String sourceInfo = generateSourceInfo(connection.sourceAddress());
                connection.addSubscription(position);
                subscription.addConnection(connection, position);

                clientProxy.onConnectionReady(
                    channel,
                    streamId,
                    connection.sessionId(),
                    connection.rebuildPosition(),
                    connection.rawLog(),
                    correlationId,
                    Collections.singletonList(new SubscriberPosition(subscription, position)),
                    sourceInfo);
            }
        }
    }

    private void onRemoveSubscription(final long registrationId, final long correlationId)
    {
        final DriverSubscription subscription = removeSubscription(subscriptions, registrationId);
        if (null == subscription)
        {
            throw new ControlProtocolException(UNKNOWN_SUBSCRIPTION, "Unknown subscription: " + registrationId);
        }

        subscription.close();
        final ReceiveChannelEndpoint channelEndpoint = subscription.receiveChannelEndpoint();

        final int refCount = channelEndpoint.decRefToStream(subscription.streamId());
        if (0 == refCount)
        {
            receiverProxy.removeSubscription(channelEndpoint, subscription.streamId());
        }

        if (channelEndpoint.streamCount() == 0)
        {
            receiveChannelEndpointByChannelMap.remove(channelEndpoint.udpChannel().canonicalForm());
            receiverProxy.closeReceiveChannelEndpoint(channelEndpoint);

            while (!channelEndpoint.isClosed())
            {
                Thread.yield();
            }
        }

        clientProxy.operationSucceeded(correlationId);
    }

    public void onCreateConnection(
        final int sessionId,
        final int streamId,
        final int initialTermId,
        final int activeTermId,
        final int initialTermOffset,
        final int termBufferLength,
        final int senderMtuLength,
        final InetSocketAddress controlAddress,
        final InetSocketAddress sourceAddress,
        final ReceiveChannelEndpoint channelEndpoint)
    {
        channelEndpoint.validateSenderMtuLength(senderMtuLength);
        channelEndpoint.validateWindowMaxLength(initialWindowLength);

        final UdpChannel udpChannel = channelEndpoint.udpChannel();
        final String channel = udpChannel.originalUriString();
        final long correlationId = generateCreationCorrelationId();

        final RawLog rawLog = rawLogFactory.newConnection(
            udpChannel.canonicalForm(), sessionId, streamId, correlationId, termBufferLength);
        final long joiningPosition = LogBufferDescriptor.computePosition(
            activeTermId, initialTermOffset, Integer.numberOfTrailingZeros(termBufferLength), initialTermId);

        final List<SubscriberPosition> subscriberPositions = subscriptions
            .stream()
            .filter((subscription) -> subscription.matches(streamId, channelEndpoint))
            .map(
                (subscription) ->
                {
                    final int positionCounterId = allocatePositionCounter(
                        "subscriber pos", channel, sessionId, streamId, subscription.registrationId());
                    final UnsafeBufferPosition position = new UnsafeBufferPosition(
                        countersBuffer, positionCounterId, countersManager);
                    countersManager.setCounterValue(positionCounterId, joiningPosition);

                    return new SubscriberPosition(subscription, position);
                })
            .collect(toList());

        final int receiverHwmCounterId = allocatePositionCounter("receiver hwm", channel, sessionId, streamId, correlationId);
        final String sourceInfo = generateSourceInfo(sourceAddress);

        clientProxy.onConnectionReady(
            channel,
            streamId,
            sessionId,
            joiningPosition,
            rawLog,
            correlationId,
            subscriberPositions,
            sourceInfo);

<<<<<<< HEAD
        final DriverConnection connection;
=======
        final DriverConnection connection = new DriverConnection(
            correlationId,
            channelEndpoint,
            controlAddress,
            sessionId,
            streamId,
            initialTermId,
            activeTermId,
            initialTermOffset,
            initialWindowLength,
            rawLog,
            timerWheel,
            udpChannel.isMulticast() ? NAK_MULTICAST_DELAY_GENERATOR : NAK_UNICAST_DELAY_GENERATOR,
            subscriberPositions.stream().map(SubscriberPosition::position).collect(toList()),
            new UnsafeBufferPosition(countersBuffer, receiverHwmCounterId, countersManager),
            clock,
            systemCounters,
            sourceAddress,
            logger);
>>>>>>> 9af826d4

        if (Configuration.dontSendNack())
        {
            final NoNackDelayGenerator noNackDelayGenerator = new NoNackDelayGenerator(); //Don't send a NACK (For QA only)

            connection = new DriverConnection(
                    correlationId,
                    channelEndpoint,
                    controlAddress,
                    sessionId,
                    streamId,
                    initialTermId,
                    activeTermId,
                    initialTermOffset,
                    initialWindowLength,
                    rawLog,
                    timerWheel,
                    noNackDelayGenerator,
                    subscriberPositions.stream().map(SubscriberPosition::positionIndicator).collect(toList()),
                    new BufferPositionReporter(countersBuffer, receiverHwmCounterId, countersManager),
                    clock,
                    systemCounters,
                    sourceAddress,
                    logger);
        }
        else
        {
            connection = new DriverConnection(
                correlationId,
                channelEndpoint,
                controlAddress,
                sessionId,
                streamId,
                initialTermId,
                activeTermId,
                initialTermOffset,
                initialWindowLength,
                rawLog,
                timerWheel,
                udpChannel.isMulticast() ? NAK_MULTICAST_DELAY_GENERATOR : NAK_UNICAST_DELAY_GENERATOR,
                subscriberPositions.stream().map(SubscriberPosition::positionIndicator).collect(toList()),
                new BufferPositionReporter(countersBuffer, receiverHwmCounterId, countersManager),
                clock,
                systemCounters,
                sourceAddress,
                logger);
        }
        connections.add(connection);

        subscriberPositions.forEach(
            (subscriberPosition) ->
                subscriberPosition.subscription().addConnection(connection, subscriberPosition.position()));

        receiverProxy.newConnection(channelEndpoint, connection);
    }

    private void onClientKeepalive(final long clientId)
    {
        systemCounters.clientKeepAlives().addOrdered(1);

        final AeronClient aeronClient = findClient(clients, clientId);
        if (null != aeronClient)
        {
            aeronClient.timeOfLastKeepalive(clock.time());
        }
    }

    private void onCheckPublicationRegistrations(final long now)
    {
        final Iterator<PublicationRegistration> iter = publicationRegistrations.values().iterator();
        while (iter.hasNext())
        {
            final PublicationRegistration registration = iter.next();
            if (registration.hasClientTimedOut(now))
            {
                iter.remove();
            }
        }
    }

    private void onCheckPublications(final long now)
    {
        final ArrayList<DriverPublication> publications = this.publications;
        for (int i = publications.size() - 1; i >= 0; i--)
        {
            final DriverPublication publication = publications.get(i);

            if (publication.isUnreferencedAndFlushed(now) &&
                now > (publication.timeOfFlush() + Configuration.PUBLICATION_LINGER_NS))
            {
                final SendChannelEndpoint channelEndpoint = publication.sendChannelEndpoint();

                logger.logPublicationRemoval(
                    channelEndpoint.udpChannel().originalUriString(), publication.sessionId(), publication.streamId());

                channelEndpoint.removePublication(publication);
                publications.remove(i);

                senderProxy.closePublication(publication);

                if (channelEndpoint.sessionCount() == 0)
                {
                    sendChannelEndpointByChannelMap.remove(channelEndpoint.udpChannel().canonicalForm());
                    senderProxy.closeSendChannelEndpoint(channelEndpoint);
                }
            }
        }
    }

    private void onCheckSubscriptions(final long now)
    {
        final ArrayList<DriverSubscription> subscriptions = this.subscriptions;
        for (int i = subscriptions.size() - 1; i >= 0; i--)
        {
            final DriverSubscription subscription = subscriptions.get(i);

            if (now > (subscription.timeOfLastKeepaliveFromClient() + Configuration.CLIENT_LIVENESS_TIMEOUT_NS))
            {
                final ReceiveChannelEndpoint channelEndpoint = subscription.receiveChannelEndpoint();
                final int streamId = subscription.streamId();

                logger.logSubscriptionRemoval(
                    channelEndpoint.udpChannel().originalUriString(),
                    subscription.streamId(),
                    subscription.registrationId());

                subscriptions.remove(i);
                subscription.close();

                if (0 == channelEndpoint.decRefToStream(subscription.streamId()))
                {
                    receiverProxy.removeSubscription(channelEndpoint, streamId);
                }

                if (channelEndpoint.streamCount() == 0)
                {
                    receiveChannelEndpointByChannelMap.remove(channelEndpoint.udpChannel().canonicalForm());
                    receiverProxy.closeReceiveChannelEndpoint(channelEndpoint);
                }
            }
        }
    }

    private void onCheckConnections(final long now)
    {
        final ArrayList<DriverConnection> connections = this.connections;
        for (int i = connections.size() - 1; i >= 0; i--)
        {
            final DriverConnection conn = connections.get(i);

            switch (conn.status())
            {
                case INACTIVE:
                    if (conn.isDrained() || now > (conn.timeOfLastStatusChange() + CONNECTION_LIVENESS_TIMEOUT_NS))
                    {
                        conn.status(DriverConnection.Status.LINGER);

                        clientProxy.onInactiveConnection(
                            conn.correlationId(),
                            conn.sessionId(),
                            conn.streamId(),
                            conn.rebuildPosition(),
                            conn.channelUriString());
                    }
                    break;

                case LINGER:
                    if (now > (conn.timeOfLastStatusChange() + CONNECTION_LIVENESS_TIMEOUT_NS))
                    {
                        logger.logConnectionRemoval(conn.channelUriString(), conn.sessionId(), conn.streamId());

                        connections.remove(i);
                        conn.close();
                    }
                    break;
            }
        }
    }

    private void onCheckClients(final long now)
    {
        for (int i = clients.size() - 1; i >= 0; i--)
        {
            final AeronClient aeronClient = clients.get(i);

            if (now > (aeronClient.timeOfLastKeepalive() + CONNECTION_LIVENESS_TIMEOUT_NS))
            {
                clients.remove(i);
            }
        }
    }

    private void onDriverConductorCmd(final DriverConductorCmd cmd)
    {
        cmd.execute(this);
    }

    private AeronClient getOrAddClient(final long clientId)
    {
        AeronClient aeronClient = findClient(clients, clientId);
        if (null == aeronClient)
        {
            aeronClient = new AeronClient(clientId, clock.time());
            clients.add(aeronClient);
        }

        return aeronClient;
    }

    private static AeronClient findClient(final ArrayList<AeronClient> clients, final long clientId)
    {
        AeronClient aeronClient = null;

        for (int i = 0, size = clients.size(); i < size; i++)
        {
            final AeronClient client = clients.get(i);
            if (client.clientId() == clientId)
            {
                aeronClient = client;
                break;
            }
        }

        return aeronClient;
    }

    private int allocatePositionCounter(
        final String type, final String channel, final int sessionId, final int streamId, final long correlationId)
    {
        return countersManager.allocate(
            String.format("%s: %s %x %x %x", type, channel, sessionId, streamId, correlationId));
    }

    private static String generateSourceInfo(final InetSocketAddress address)
    {
        return String.format("%s:%d", address.getHostString(), address.getPort());
    }

    private static DriverSubscription removeSubscription(
        final ArrayList<DriverSubscription> subscriptions, final long registrationId)
    {
        DriverSubscription subscription = null;
        for (int i = 0, size = subscriptions.size(); i < size; i++)
        {
            subscription = subscriptions.get(i);
            if (subscription.registrationId() == registrationId)
            {
                subscriptions.remove(i);
                break;
            }
        }

        return subscription;
    }

    private long generateCreationCorrelationId()
    {
        return toDriverCommands.nextCorrelationId();
    }
}<|MERGE_RESOLUTION|>--- conflicted
+++ resolved
@@ -41,7 +41,6 @@
 
 import uk.co.real_logic.aeron.common.FeedbackDelayGenerator;
 import uk.co.real_logic.aeron.common.Flyweight;
-import uk.co.real_logic.aeron.common.NoNackDelayGenerator;
 import uk.co.real_logic.aeron.common.OptimalMulticastDelayGenerator;
 import uk.co.real_logic.aeron.common.StaticDelayGenerator;
 import uk.co.real_logic.aeron.common.command.CorrelatedMessageFlyweight;
@@ -87,6 +86,9 @@
     public static final StaticDelayGenerator NAK_UNICAST_DELAY_GENERATOR = new StaticDelayGenerator(
             Configuration.NAK_UNICAST_DELAY_DEFAULT_NS, true);
 
+    public static final StaticDelayGenerator NO_NAK_DELAY_GENERATOR = new StaticDelayGenerator(
+            -1, false);
+
     public static final OptimalMulticastDelayGenerator NAK_MULTICAST_DELAY_GENERATOR = new OptimalMulticastDelayGenerator(
         Configuration.NAK_MAX_BACKOFF_DEFAULT, Configuration.NAK_GROUPSIZE_DEFAULT, Configuration.NAK_GRTT_DEFAULT);
 
@@ -588,9 +590,6 @@
             subscriberPositions,
             sourceInfo);
 
-<<<<<<< HEAD
-        final DriverConnection connection;
-=======
         final DriverConnection connection = new DriverConnection(
             correlationId,
             channelEndpoint,
@@ -603,61 +602,15 @@
             initialWindowLength,
             rawLog,
             timerWheel,
-            udpChannel.isMulticast() ? NAK_MULTICAST_DELAY_GENERATOR : NAK_UNICAST_DELAY_GENERATOR,
+            Configuration.dontSendNack() ? NO_NAK_DELAY_GENERATOR :
+                udpChannel.isMulticast() ? NAK_MULTICAST_DELAY_GENERATOR : NAK_UNICAST_DELAY_GENERATOR,
             subscriberPositions.stream().map(SubscriberPosition::position).collect(toList()),
             new UnsafeBufferPosition(countersBuffer, receiverHwmCounterId, countersManager),
             clock,
             systemCounters,
             sourceAddress,
             logger);
->>>>>>> 9af826d4
-
-        if (Configuration.dontSendNack())
-        {
-            final NoNackDelayGenerator noNackDelayGenerator = new NoNackDelayGenerator(); //Don't send a NACK (For QA only)
-
-            connection = new DriverConnection(
-                    correlationId,
-                    channelEndpoint,
-                    controlAddress,
-                    sessionId,
-                    streamId,
-                    initialTermId,
-                    activeTermId,
-                    initialTermOffset,
-                    initialWindowLength,
-                    rawLog,
-                    timerWheel,
-                    noNackDelayGenerator,
-                    subscriberPositions.stream().map(SubscriberPosition::positionIndicator).collect(toList()),
-                    new BufferPositionReporter(countersBuffer, receiverHwmCounterId, countersManager),
-                    clock,
-                    systemCounters,
-                    sourceAddress,
-                    logger);
-        }
-        else
-        {
-            connection = new DriverConnection(
-                correlationId,
-                channelEndpoint,
-                controlAddress,
-                sessionId,
-                streamId,
-                initialTermId,
-                activeTermId,
-                initialTermOffset,
-                initialWindowLength,
-                rawLog,
-                timerWheel,
-                udpChannel.isMulticast() ? NAK_MULTICAST_DELAY_GENERATOR : NAK_UNICAST_DELAY_GENERATOR,
-                subscriberPositions.stream().map(SubscriberPosition::positionIndicator).collect(toList()),
-                new BufferPositionReporter(countersBuffer, receiverHwmCounterId, countersManager),
-                clock,
-                systemCounters,
-                sourceAddress,
-                logger);
-        }
+
         connections.add(connection);
 
         subscriberPositions.forEach(
